<<<<<<< HEAD
import sys
from typing import Optional, List, Callable
=======
>>>>>>> dca97555
from datetime import datetime, timedelta, timezone
from contextlib import contextmanager

from aw_core.models import Event

from takethetime import ttt

from . import get_storage_methods, Datastore
from .storages import AbstractStorage


def create_test_events(n):  # pragma: no cover
    now = datetime.now(timezone.utc)

    events = [None] * n
    for i in range(n):
        events[i] = Event(label="asd", timestamp=now + i * timedelta(hours=1))

    return events


@contextmanager
def temporary_bucket(ds):  # pragma: no cover
    bucket_id = "test_bucket"
    ds.delete_bucket(bucket_id)
    bucket = ds.create_bucket(bucket_id, "testingtype", "test-client", "testing-box")
    yield bucket
    ds.delete_bucket(bucket_id)


<<<<<<< HEAD
def benchmark(storage: Callable[..., AbstractStorage]):
    ds = Datastore(storage, testing=True)
    num_events = 5 * 10**4
=======
def benchmark(ds: Datastore):  # pragma: no cover
    num_events = 10000
>>>>>>> dca97555
    events = create_test_events(num_events)

    print(storage.__name__)

    with temporary_bucket(ds) as bucket:
        with ttt(" sum"):
            with ttt(" insert {} events".format(num_events - 1)):
                bucket.insert(events[:-1])

            with ttt(" insert 1 event"):
                bucket.insert(events[-1])

            with ttt(" get one"):
                events_tmp = bucket.get(limit=1)
                # print("Total number of events: {}".format(len(events)))

            with ttt(" get all"):
                events_tmp = bucket.get(limit=num_events)
                assert len(events_tmp) == num_events
                assert events_tmp == sorted(events, reverse=True, key=lambda e: e.timestamp)
                # print("Total number of events: {}".format(len(events)))

            def events_in_interval(n):
                with ttt(" get {} events within time interval".format(n)):
                    events_tmp = bucket.get(limit=num_events,
                                            starttime=events[0].timestamp,
                                            endtime=events[n].timestamp)
                    assert len(events_tmp) == n - 1
                    # print("Events within time interval: {}".format(len(events)))

            events_in_interval(int(num_events / 2))
            events_in_interval(10)


if __name__ == "__main__":  # pragma: no cover
    for storage in get_storage_methods():
        if len(sys.argv) <= 1 or storage.__name__ in sys.argv:
            benchmark(storage)<|MERGE_RESOLUTION|>--- conflicted
+++ resolved
@@ -1,8 +1,5 @@
-<<<<<<< HEAD
 import sys
-from typing import Optional, List, Callable
-=======
->>>>>>> dca97555
+from typing import Callable
 from datetime import datetime, timedelta, timezone
 from contextlib import contextmanager
 
@@ -33,14 +30,9 @@
     ds.delete_bucket(bucket_id)
 
 
-<<<<<<< HEAD
-def benchmark(storage: Callable[..., AbstractStorage]):
+def benchmark(storage: Callable[..., AbstractStorage]):  # pragma: no cover
     ds = Datastore(storage, testing=True)
     num_events = 5 * 10**4
-=======
-def benchmark(ds: Datastore):  # pragma: no cover
-    num_events = 10000
->>>>>>> dca97555
     events = create_test_events(num_events)
 
     print(storage.__name__)
